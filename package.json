--- conflicted
+++ resolved
@@ -31,14 +31,9 @@
     "@types/markdown-it-container": "^2.0.10",
     "@types/node": "^24.3.0",
     "@types/wicg-file-system-access": "^2023.10.6",
-<<<<<<< HEAD
-    "@typescript-eslint/eslint-plugin": "^8.39.0",
-    "@typescript-eslint/parser": "^8.39.0",
-    "@vscode/markdown-it-katex": "^1.1.2",
-=======
     "@typescript-eslint/eslint-plugin": "^8.39.1",
     "@typescript-eslint/parser": "^8.39.1",
->>>>>>> 8bc5876b
+    "@vscode/markdown-it-katex": "^1.1.2",
     "bootstrap": "^5.3.7",
     "circle-buffer": "^0.2.2",
     "copy-webpack-plugin": "^13.0.1",
@@ -48,16 +43,9 @@
     "eslint": "^9.33.0",
     "file-loader": "^6.2.0",
     "highlight.js": "^11.11.1",
-<<<<<<< HEAD
-    "html-webpack-plugin": "^5.6.3",
-    "jest": "^29.7.0",
-    "jest-environment-jsdom": "^29.7.0",
-    "katex": "^0.16.22",
-=======
     "html-webpack-plugin": "^5.6.4",
     "jest": "^30.0.5",
     "jest-environment-jsdom": "^30.0.5",
->>>>>>> 8bc5876b
     "markdown-it": "^14.1.0",
     "markdown-it-container": "^4.0.0",
     "monaco-editor": "^0.52.2",
@@ -69,13 +57,8 @@
     "style-loader": "^4.0.0",
     "sweetalert2": "^11.22.4",
     "terser-webpack-plugin": "^5.3.14",
-<<<<<<< HEAD
-    "ts-jest": "^29.1.1",
-    "ts-loader": "^9.5.2",
-=======
     "ts-loader": "^9.5.2",
     "ts-jest": "^29.4.1",
->>>>>>> 8bc5876b
     "typescript": "^5.9.2",
     "webpack": "^5.101.2",
     "webpack-cli": "^6.0.1"
