--- conflicted
+++ resolved
@@ -1,11 +1,7 @@
 {
   "name": "mkeditor",
   "productName": "MKEditor",
-<<<<<<< HEAD
-  "version": "2.6.1",
-=======
   "version": "2.6.2",
->>>>>>> ab265609
   "license": "MIT",
   "author": "Chris Rowles <christopher.rowles@outlook.com>",
   "description": "Markdown Editor",
